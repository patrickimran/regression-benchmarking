dist: trusty
sudo: false
language: python
before_install:
  - export MPLBACKEND='Agg'
  - wget -q https://repo.continuum.io/miniconda/Miniconda3-latest-Linux-x86_64.sh -O miniconda.sh
  - export MINICONDA_PREFIX="$HOME/miniconda"
  - bash miniconda.sh -b -p $MINICONDA_PREFIX
  - export PATH="$MINICONDA_PREFIX/bin:$PATH"
  - conda config --set always_yes yes
  - conda update -q conda
  - conda info -a
install:
<<<<<<< HEAD
  - wget -q https://raw.githubusercontent.com/qiime2/environment-files/master/2020.6/release/qiime2-2020.6-py36-linux-conda.yml
  - conda env create -q -n test-env --file qiime2-2020.6-py36-linux-conda.yml
=======
  - wget -q https://raw.githubusercontent.com/qiime2/environment-files/master/2020.8/release/qiime2-2020.8-py36-linux-conda.yml
  - conda env create -q -n test-env --file qiime2-2020.8-py36-linux-conda.yml
>>>>>>> 4b416507
  - source activate test-env
  - conda install -q pytest-cov
  - conda install -q -c conda-forge xgboost tqdm lightgbm
  - pip install -q flake8 coveralls
  - make install
script:
  - make test-cov
after_success:
  - coveralls<|MERGE_RESOLUTION|>--- conflicted
+++ resolved
@@ -11,13 +11,8 @@
   - conda update -q conda
   - conda info -a
 install:
-<<<<<<< HEAD
-  - wget -q https://raw.githubusercontent.com/qiime2/environment-files/master/2020.6/release/qiime2-2020.6-py36-linux-conda.yml
-  - conda env create -q -n test-env --file qiime2-2020.6-py36-linux-conda.yml
-=======
   - wget -q https://raw.githubusercontent.com/qiime2/environment-files/master/2020.8/release/qiime2-2020.8-py36-linux-conda.yml
   - conda env create -q -n test-env --file qiime2-2020.8-py36-linux-conda.yml
->>>>>>> 4b416507
   - source activate test-env
   - conda install -q pytest-cov
   - conda install -q -c conda-forge xgboost tqdm lightgbm
