--- conflicted
+++ resolved
@@ -14,17 +14,14 @@
 from ._format import ResultsDirectoryFormat, ResultsFormat
 from ._parameters import ParameterGrids
 from .orchestrator import orchestrate_hyperparameter_search
-<<<<<<< HEAD
-from .collector import collect_hyperparameter_search
-=======
 from .doctor import (
     doctor_hyperparameter_search,
     sort_result_artifact_filenames,
-    parse_info, 
+    parse_info,
     get_results,
-    filter_duplicate_parameter_results
+    filter_duplicate_parameter_results,
 )
->>>>>>> 719b995e
+from .collector import collect_hyperparameter_search
 
 __version__ = get_versions()["version"]
 
@@ -35,15 +32,12 @@
     "unit_benchmark",
     "_unit_benchmark",
     "orchestrate_hyperparameter_search",
-<<<<<<< HEAD
     "collect_hyperparameter_search",
-=======
     "doctor_hyperparameter_search",
     "sort_result_artifact_filenames",
-    "parse_info", 
+    "parse_info",
     "get_results",
     "filter_duplicate_parameter_results",
->>>>>>> 719b995e
     "ResultsDirectoryFormat",
     "ResultsFormat",
     "Target",
